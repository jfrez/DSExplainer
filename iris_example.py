import pandas as pd
from sklearn.datasets import load_iris
from sklearn.preprocessing import MinMaxScaler
from sklearn.ensemble import RandomForestRegressor
from DSExplainer import DSExplainer
import numpy as np
import ollama
import os
from textwrap import dedent
import re
import time

OLLAMA_HOST = os.getenv("OLLAMA_HOST")
llm_client = ollama.Client(host=OLLAMA_HOST) if OLLAMA_HOST else ollama

# Language used to translate the LLM output. Can be overridden with the
# TRANSLATION_LANGUAGE environment variable.
TRANSLATION_LANGUAGE = os.getenv("TRANSLATION_LANGUAGE", "español")

# Load Iris dataset as pandas DataFrame
iris = load_iris(as_frame=True)
X = iris.data
y = iris.target
target_names = iris.target_names
original_features = X.copy()

# Scale all numerical features
scaler = MinMaxScaler()
X_scaled = pd.DataFrame(scaler.fit_transform(X), columns=X.columns)

# Train a tree-based model
model = RandomForestRegressor(n_estimators=100, random_state=42)

# Create the DSExplainer using the full dataset
max_comb = 3
explainer = DSExplainer(model, comb=max_comb, X=X_scaled, Y=y)
model = explainer.getModel()

# Generate DSExplainer outputs for a random sample from the full dataset
np.random.seed(int(time.time()) % 2**32)
subset = X_scaled.sample(n=1, random_state=np.random.randint(0, 10000))
orig_subset = original_features.loc[subset.index]
<<<<<<< HEAD
=======

>>>>>>> 22640115
mass_values_df, certainty_df, plausibility_df = explainer.ds_values(subset)

# Generate predictions for the selected rows
X_pred = explainer.generate_combinations(subset)
raw_preds = model.predict(X_pred)
pred_labels = [target_names[int(round(p))] for p in raw_preds]

for df in (mass_values_df, certainty_df, plausibility_df):
    df["prediction"] = pred_labels

# Compare predictions with the original target values
true_labels = [target_names[t] for t in y.loc[subset.index]]

<<<<<<< HEAD
=======

>>>>>>> 22640115
comparison_df = orig_subset.copy()
comparison_df["actual"] = true_labels
comparison_df["predicted"] = pred_labels

print("Original features with actual vs. predicted labels:")
print(comparison_df)

# Helper to print top values per row
TOP_N = 3

def print_top_columns(df, df_name):
    for idx, row in df.iterrows():
        numeric_row = row.drop(labels=["prediction"], errors="ignore")
        numeric_row = pd.to_numeric(numeric_row, errors="coerce")
        top_values = numeric_row.nlargest(TOP_N)
        print(f"\n{df_name}, Row {idx}:")
        for col, val in top_values.items():
            print(f"    {col}: {val}")

print_top_columns(mass_values_df, "mass_values_df")
print_top_columns(certainty_df, "certainty_df")
print_top_columns(plausibility_df, "plausibility_df")

# ----- LLM Interpretation -----
DATASET_DESCRIPTION = dedent(
    """
    The Iris dataset contains measurements of iris flowers. Each row provides
    the sepal length and width as well as petal length and width. The target
    variable indicates the species of the flower (setosa, versicolor or
    virginica).
    """
)

OBJECTIVE_DESCRIPTION = (
    "briefly conclude which species the sample belongs to. Only provide the final conclusion based on Certainty and Plausibility."
)


def resumen_fila(row_idx: int, top_n: int = TOP_N) -> str:
    pred = mass_values_df.loc[row_idx, "prediction"]

    cert_series = pd.to_numeric(
        certainty_df.drop(columns="prediction").iloc[row_idx], errors="coerce"
    )
    top_cert = cert_series.nlargest(top_n)
    cert_vals = ", ".join(top_cert.index)

    plaus_series = pd.to_numeric(
        plausibility_df.drop(columns="prediction").iloc[row_idx], errors="coerce"
    )
    top_plaus = plaus_series.nlargest(top_n)
    plaus_vals = ", ".join(top_plaus.index)

    resumen = [
        f"Prediction for row {row_idx}: {pred}",
        f"Certainty values: {cert_vals}",
        f"Plausibility values: {plaus_vals}",
    ]

    return "\n".join(resumen)

for idx in range(len(mass_values_df)):
    features_text = ", ".join(
        f"{col}: {orig_subset.iloc[idx][col]}" for col in orig_subset.columns
    )

    prompt = (
        DATASET_DESCRIPTION
        + f"\nObjective: {OBJECTIVE_DESCRIPTION}"
        + f"\nColumns: {features_text}\n"
        + resumen_fila(idx)
    )
    print(prompt)
    try:
        response = llm_client.chat(
            model="mannix/jan-nano", messages=[{"role": "user", "content": prompt}]
        )
        clean = re.sub(r"<think>.*?</think>", "", response.message.content, flags=re.DOTALL).strip()

        translation_prompt = (
            f"Translate the following text to {TRANSLATION_LANGUAGE}:\n{clean}"
        )
        translated = llm_client.chat(
            model="mannix/jan-nano",
            messages=[{"role": "user", "content": translation_prompt}],
        ).message.content.strip()

<<<<<<< HEAD
        translated_clean = re.sub(
            r"<think>.*?</think>", "", translated, flags=re.DOTALL
        ).strip()

        print(f"\nLLM interpretation for row {idx} ({TRANSLATION_LANGUAGE}):")
        print(translated_clean)
=======
        print(f"\nLLM interpretation for row {idx} ({TRANSLATION_LANGUAGE}):")
        print(translated)
>>>>>>> 22640115
    except Exception as e:
        print(f"\nCould not obtain LLM interpretation for row {idx}: {e}")<|MERGE_RESOLUTION|>--- conflicted
+++ resolved
@@ -40,10 +40,7 @@
 np.random.seed(int(time.time()) % 2**32)
 subset = X_scaled.sample(n=1, random_state=np.random.randint(0, 10000))
 orig_subset = original_features.loc[subset.index]
-<<<<<<< HEAD
-=======
 
->>>>>>> 22640115
 mass_values_df, certainty_df, plausibility_df = explainer.ds_values(subset)
 
 # Generate predictions for the selected rows
@@ -57,10 +54,7 @@
 # Compare predictions with the original target values
 true_labels = [target_names[t] for t in y.loc[subset.index]]
 
-<<<<<<< HEAD
-=======
 
->>>>>>> 22640115
 comparison_df = orig_subset.copy()
 comparison_df["actual"] = true_labels
 comparison_df["predicted"] = pred_labels
@@ -148,16 +142,12 @@
             messages=[{"role": "user", "content": translation_prompt}],
         ).message.content.strip()
 
-<<<<<<< HEAD
         translated_clean = re.sub(
             r"<think>.*?</think>", "", translated, flags=re.DOTALL
         ).strip()
 
         print(f"\nLLM interpretation for row {idx} ({TRANSLATION_LANGUAGE}):")
         print(translated_clean)
-=======
-        print(f"\nLLM interpretation for row {idx} ({TRANSLATION_LANGUAGE}):")
-        print(translated)
->>>>>>> 22640115
+
     except Exception as e:
         print(f"\nCould not obtain LLM interpretation for row {idx}: {e}")