--- conflicted
+++ resolved
@@ -28,14 +28,6 @@
 scaler = MinMaxScaler()
 X_scaled = pd.DataFrame(scaler.fit_transform(X), columns=X.columns)
 
-<<<<<<< HEAD
-=======
-# Split dataset
-X_train, X_test, orig_train, orig_test, y_train, y_test = train_test_split(
-    X_scaled, original_features, y, test_size=0.1, random_state=42
-)
-
->>>>>>> aa8f763d
 # Train a tree-based model
 model = RandomForestRegressor(n_estimators=100, random_state=42)
 
@@ -44,17 +36,11 @@
 explainer = DSExplainer(model, comb=max_comb, X=X_scaled, Y=y)
 model = explainer.getModel()
 
-<<<<<<< HEAD
 # Generate DSExplainer outputs for a random sample from the full dataset
 np.random.seed(int(time.time()) % 2**32)
 subset = X_scaled.sample(n=1, random_state=np.random.randint(0, 10000))
 orig_subset = original_features.loc[subset.index]
-=======
-# Generate DSExplainer outputs for a random test sample
-np.random.seed(int(time.time()) % 2**32)
-subset = X_test.sample(n=1, random_state=np.random.randint(0, 10000))
-orig_subset = orig_test.loc[subset.index]
->>>>>>> aa8f763d
+
 mass_values_df, certainty_df, plausibility_df = explainer.ds_values(subset)
 
 # Generate predictions for the selected rows
@@ -66,11 +52,8 @@
     df["prediction"] = pred_labels
 
 # Compare predictions with the original target values
-<<<<<<< HEAD
 true_labels = [target_names[t] for t in y.loc[subset.index]]
-=======
-true_labels = [target_names[t] for t in y_test.loc[subset.index]]
->>>>>>> aa8f763d
+
 
 comparison_df = orig_subset.copy()
 comparison_df["actual"] = true_labels
