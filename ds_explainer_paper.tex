--- conflicted
+++ resolved
@@ -72,11 +72,8 @@
 Despite the widespread adoption of SHAP, one notable limitation remains: traditional SHAP analysis does not inherently account for uncertainty in feature contributions. In real-world settings, data often come with inherent variability and noise, and the relationships between features and outcomes may be influenced by unobserved factors. As a result, attributing a single point estimate to the contribution of each feature may mask the inherent uncertainty and variability in the model's decision process. Recognizing this challenge, it is imperative to develop methodologies that not only elucidate the magnitude of feature effects but also provide a quantitative measure of the uncertainty surrounding these effects.
 
 \subsection{Incorporating Dempster-Shafer Theory for Uncertainty Modeling}
-<<<<<<< HEAD
 To overcome the aforementioned limitation, this paper introduces \textbf{DSExplainer}, a framework that integrates the deterministic contributions provided by SHAP with concepts from \textbf{Dempster-Shafer theory}. Dempster-Shafer theory, also known as the theory of evidence, is a powerful mathematical framework for representing epistemic uncertainty by assigning belief masses over sets of outcomes rather than single events \cite{shafer1976mathematical}. In DSExplainer, the absolute contributions derived from SHAP values are normalized so that they sum to one, producing quantities that approximate basic probability assignments (BPAs). These approximations are then used to compute an interval $[Bel(H), Pl(H)]$ that reflects the confidence (certainty) and the potential spread (plausibility) of feature contributions.
-=======
-To overcome the aforementioned limitation, this paper introduces \textbf{DSExplainer}, a framework that integrates the deterministic contributions provided by SHAP with the probabilistic uncertainty modeling capabilities of \textbf{Dempster-Shafer theory}. Dempster-Shafer theory, also known as the theory of evidence, is a powerful mathematical framework for representing epistemic uncertainty by assigning belief masses over sets of outcomes rather than single events \cite{shafer1976mathematical}. By mapping the absolute contributions derived from SHAP values onto basic probability assignments (BPAs), DSExplainer quantifies not only a point estimate for feature contributions but also constructs an interval $[Bel(H), Pl(H)]$ that reflects the confidence (certainty) and the potential spread (plausibility) of these contributions.
->>>>>>> f543564e
+
 
 \subsection{Key Contributions}
 The primary contributions of this work are as follows:
@@ -230,11 +227,8 @@
 \]
 The denominator serves to normalize the result by accounting for and excluding the conflicting evidence (i.e., the evidence that supports mutually exclusive hypotheses).
 
-<<<<<<< HEAD
 While the above expression represents the formal rule used in Dempster--Shafer theory, DSExplainer only approximates this process by normalizing SHAP-derived BPAs.
 
-=======
->>>>>>> f543564e
 For example, suppose new evidence updates the belief for the features in our house price prediction case. The revised BPAs might be:
 \begin{itemize}
     \item \( m(\texttt{size}) = 0.38 \)
@@ -291,11 +285,8 @@
 \begin{itemize}
     \item \textbf{Combined Evidence Representation:} By mapping SHAP marginal contributions to BPAs, DSExplainer captures both individual feature impacts and the joint effects arising from feature interactions. This dual representation enables a more robust explanation of model predictions.
     \item \textbf{Quantification of Uncertainty:} The belief interval \([Bel(H), Pl(H)]\) provides a clear, quantitative measure of the uncertainty associated with each feature's contribution. This not only helps in understanding how strongly a feature influences the prediction but also indicates potential areas of model uncertainty.
-<<<<<<< HEAD
     \item \textbf{Dynamic Evidence Fusion:} Inspired by Dempster's rule of combination, DSExplainer aggregates evidence by normalizing and pooling SHAP-based BPAs. This approximation enables the framework to adapt as new data or evidence becomes available, updating the belief assignments accordingly.
-=======
-    \item \textbf{Dynamic Evidence Fusion:} Using Dempster's rule of combination, evidence from various models or different coalitions of features can be aggregated. This dynamic fusion allows the DSExplainer framework to adapt as new data or evidence becomes available, updating the belief assignments accordingly.
->>>>>>> f543564e
+
 \end{itemize}
 
 Through these mechanisms, Dempster-Shafer theory enriches the interpretability process by introducing an uncertainty-aware perspective that complements the deterministic explanations provided by SHAP values. This dual analysis is critical in real-world applications, where understanding both the magnitude and the reliability of a model’s predictions is essential.
@@ -321,15 +312,10 @@
 
 This mapping from SHAP values to BPAs serves as the foundation for applying Dempster-Shafer theory, whereby individual and joint contributions are translated into quantifiable evidence.
 
-<<<<<<< HEAD
 \subsection{Aggregation of Evidence via a Dempster--Shafer Inspired Approach}
 
 Once the BPAs are established, DSExplainer aggregates them using a simplified normalization scheme inspired by Dempster's rule of combination. This approach serves to fuse evidence from multiple sources when information about a hypothesis (e.g., the contribution of a specific feature or interaction) is derived from several coalitions or different models.
-=======
-\subsection{Aggregation of Evidence via Dempster's Rule of Combination}
-
-Once the BPAs are established, DSExplainer employs Dempster's rule of combination to fuse evidence from multiple sources. This step is crucial for situations where evidence about a hypothesis (e.g., the contribution of a specific feature or interaction) is derived from several coalitions or even different models.
->>>>>>> f543564e
+
 
 Given two independent BPA functions \( m_1 \) and \( m_2 \) defined on the same frame \( \Theta \), the combined BPA \( m \) for a hypothesis \( H \) is computed as:
 \[
@@ -370,13 +356,9 @@
     Decision-makers can observe both the point estimates of feature contributions and the uncertainty intervals, allowing for more informed judgments.
     \item \textbf{Robustness Analysis:}  
     By quantifying uncertainty, DSExplainer enables the identification of predictions where evidence is either strong or ambiguous. This is particularly valuable in high-stakes applications where understanding the degree of confidence in a prediction is critical.
-<<<<<<< HEAD
     \item \textbf{Dynamic Evidence Integration:}
     Evidence from multiple model outputs or feature coalitions is aggregated using a normalized approximation inspired by Dempster's rule. This approach ensures that the explanation adapts as more data become available or as models are refined.
-=======
-    \item \textbf{Dynamic Evidence Integration:}  
-    The use of Dempster's rule facilitates the aggregation of evidence from multiple model outputs or feature coalitions, ensuring that the explanation adapts as more data become available or as models are refined.
->>>>>>> f543564e
+
 \end{itemize}
 
 In summary, by mapping SHAP values to BPAs and applying Dempster-Shafer theory, DSExplainer not only provides a detailed breakdown of feature contributions but also quantifies the associated uncertainty. This comprehensive framework advances the field of explainable artificial intelligence by bridging deterministic feature importance with probabilistic uncertainty modeling, yielding insights that are both intuitive and statistically sound.
