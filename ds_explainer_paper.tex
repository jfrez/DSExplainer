--- conflicted
+++ resolved
@@ -338,20 +338,6 @@
 
 Through this detailed calculation, the reader can appreciate how SHAP values break down a prediction into constituent parts, offering an intuitive understanding of feature importance that forms the basis for further uncertainty quantification in our DSExplainer framework.
 
-<<<<<<< HEAD
-This example demonstrates that:
-\begin{itemize}
-    \item The feature \texttt{size} contributes an additional \$105,000 to the prediction.
-    \item The feature \texttt{location} adds approximately \$56,667.
-    \item The feature \texttt{age} reduces the prediction by \$17,000.
-\end{itemize}
-
-Moreover, the sum of these contributions is equal to the difference between the actual prediction (\$500,000) and the baseline (\$350,000), thereby ensuring consistency in the additive explanation framework. This decomposition provides a clear and interpretable insight into how each feature influences the model’s output, making it possible for practitioners to trust and validate the model’s decision-making process.
-
-Through this detailed calculation, the reader can appreciate how SHAP values break down a prediction into constituent parts, offering an intuitive understanding of feature importance that forms the basis for further uncertainty quantification in our DSExplainer framework.
-The framework evaluates feature subsets up to size $k$. Explaining $n$ instances thus requires $O(n\,2^k)$ operations in the worst case.
-=======
->>>>>>> 75729de9
 
 \subsection{Interpretation and Utility of the Combined Framework}
 
