import pandas as pd
from sklearn.preprocessing import MinMaxScaler, LabelEncoder
from sklearn.ensemble import RandomForestRegressor
from sklearn.model_selection import train_test_split
from DSExplainer import DSExplainer

from sklearn.datasets import fetch_openml
import ollama
<<<<<<< HEAD
import os
from textwrap import dedent
import re
=======
from textwrap import dedent
>>>>>>> 0f736c84
titanic = fetch_openml('titanic', version=1, as_frame=True)
data = titanic.frame
data = data.drop(columns=['boat', 'body', 'home.dest'])
data = data.dropna()  

target_column = 'survived'
target = data[target_column]
features = data.drop(columns=[target_column])

numerical_columns = features.select_dtypes(include=['number']).columns
categorical_columns = features.columns.difference(numerical_columns)

scaler = MinMaxScaler()
features[numerical_columns] = scaler.fit_transform(features[numerical_columns])
for col in categorical_columns:
    le = LabelEncoder()
    features[col] = le.fit_transform(features[col]).astype(int)

X = features
y = target

X_train, X_test, y_train, y_test = train_test_split(
    X, y, test_size=0.1, random_state=42
)
model = RandomForestRegressor(n_estimators=100, random_state=42)


OLLAMA_HOST = os.getenv("OLLAMA_HOST")
llm_client = ollama.Client(host=OLLAMA_HOST) if OLLAMA_HOST else ollama
    

max_comb = 3
explainer = DSExplainer(model, comb=max_comb,X=X_train,Y=y_train)
model = explainer.getModel()
subset = X_test[:2]
mass_values_df, certainty_df, plausibility_df = explainer.ds_values(subset)

# Generate predictions for the same rows and append them to each result DataFrame
X_pred = explainer.generate_combinations(subset)
raw_preds = model.predict(X_pred)
pred_labels = ["survived" if p >= 0.5 else "did not survive" for p in raw_preds]
for df in (mass_values_df, certainty_df, plausibility_df):
    df["prediction"] = pred_labels
 


top_n = 3  


def print_top_columns(df, df_name):
    for idx, row in df.iterrows():
        numeric_row = row.drop(labels=["prediction"], errors="ignore")
        top_values = numeric_row.nlargest(top_n)
        print(f"\n{df_name}, Fila {idx}:")
        for col, val in top_values.items():
            print(f"    {col}: {val}")


print_top_columns(mass_values_df, "mass_values_df")
print_top_columns(certainty_df, "certainty_df")
print_top_columns(plausibility_df, "plausibility_df")

# ----- LLM Interpretation -----
DATASET_DESCRIPTION = dedent(
    """
    The Titanic dataset contains information about passengers on the famous ship.
    Each row represents a passenger and includes variables such as ticket class
    (`pclass`), sex, age, number of siblings/spouses (`sibsp`) and parents/
    children (`parch`) aboard, the fare paid, cabin, and embarkation port. The
    target variable is `survived`, indicating whether the passenger lived.
    """
)

<<<<<<< HEAD
OBJECTIVE_DESCRIPTION = "Explain why the passenger survived or not based on the DSExplainer metrics."

=======
>>>>>>> 0f736c84
FEATURES_TEXT = ", ".join(X.columns)


def resumen_fila(row_idx: int) -> str:
<<<<<<< HEAD
    pred = mass_values_df.loc[row_idx, "prediction"]

    mass_vals = ", ".join(
        f"{k}: {v:.3f}" for k, v in mass_values_df.drop(columns="prediction").iloc[row_idx].items()
    )
    cert_vals = ", ".join(
        f"{k}: {v:.3f}" for k, v in certainty_df.drop(columns="prediction").iloc[row_idx].items()
    )
    plaus_vals = ", ".join(
        f"{k}: {v:.3f}" for k, v in plausibility_df.drop(columns="prediction").iloc[row_idx].items()
=======
    X_row = explainer.generate_combinations(X_test.iloc[[row_idx]])
    pred = model.predict(X_row)[0]

    mass_vals = ", ".join(
        f"{k}: {v:.3f}" for k, v in mass_values_df.iloc[row_idx].items()
    )
    cert_vals = ", ".join(
        f"{k}: {v:.3f}" for k, v in certainty_df.iloc[row_idx].items()
    )
    plaus_vals = ", ".join(
        f"{k}: {v:.3f}" for k, v in plausibility_df.iloc[row_idx].items()
>>>>>>> 0f736c84
    )

    resumen = [
        f"Prediction for row {row_idx}: {pred}",
        f"Mass values: {mass_vals}",
        f"Certainty values: {cert_vals}",
        f"Plausibility values: {plaus_vals}",
    ]

    return "\n".join(resumen)


for idx in range(len(mass_values_df)):
    prompt = (
        DATASET_DESCRIPTION
<<<<<<< HEAD
        + f"\nObjective: {OBJECTIVE_DESCRIPTION}"
        + f"\nColumns: {FEATURES_TEXT}\n"
        + resumen_fila(idx)
    )

    try:
        response = llm_client.chat(model="mannix/jan-nano", messages=[{"role": "user", "content": prompt}])
        clean = re.sub(r"<think>.*?</think>", "", response.message.content, flags=re.DOTALL).strip()
        print(f"\nLLM interpretation for row {idx}:")
        print(clean)
=======
        + f"\nColumns: {FEATURES_TEXT}\n"
        + resumen_fila(idx)
        + "\nInterpret the prediction, certainty (certeza) and plausibility (plausabilidad) in English."
    )

    try:
        response = ollama.chat(model="llama2", messages=[{"role": "user", "content": prompt}])
        print(f"\nLLM interpretation for row {idx}:")
        print(response.message.content)
>>>>>>> 0f736c84
    except Exception as e:
        print(f"\nCould not obtain LLM interpretation for row {idx}: {e}")<|MERGE_RESOLUTION|>--- conflicted
+++ resolved
@@ -6,13 +6,10 @@
 
 from sklearn.datasets import fetch_openml
 import ollama
-<<<<<<< HEAD
 import os
 from textwrap import dedent
 import re
-=======
-from textwrap import dedent
->>>>>>> 0f736c84
+
 titanic = fetch_openml('titanic', version=1, as_frame=True)
 data = titanic.frame
 data = data.drop(columns=['boat', 'body', 'home.dest'])
@@ -86,16 +83,13 @@
     """
 )
 
-<<<<<<< HEAD
 OBJECTIVE_DESCRIPTION = "Explain why the passenger survived or not based on the DSExplainer metrics."
 
-=======
->>>>>>> 0f736c84
+
 FEATURES_TEXT = ", ".join(X.columns)
 
 
 def resumen_fila(row_idx: int) -> str:
-<<<<<<< HEAD
     pred = mass_values_df.loc[row_idx, "prediction"]
 
     mass_vals = ", ".join(
@@ -106,19 +100,7 @@
     )
     plaus_vals = ", ".join(
         f"{k}: {v:.3f}" for k, v in plausibility_df.drop(columns="prediction").iloc[row_idx].items()
-=======
-    X_row = explainer.generate_combinations(X_test.iloc[[row_idx]])
-    pred = model.predict(X_row)[0]
 
-    mass_vals = ", ".join(
-        f"{k}: {v:.3f}" for k, v in mass_values_df.iloc[row_idx].items()
-    )
-    cert_vals = ", ".join(
-        f"{k}: {v:.3f}" for k, v in certainty_df.iloc[row_idx].items()
-    )
-    plaus_vals = ", ".join(
-        f"{k}: {v:.3f}" for k, v in plausibility_df.iloc[row_idx].items()
->>>>>>> 0f736c84
     )
 
     resumen = [
@@ -134,7 +116,6 @@
 for idx in range(len(mass_values_df)):
     prompt = (
         DATASET_DESCRIPTION
-<<<<<<< HEAD
         + f"\nObjective: {OBJECTIVE_DESCRIPTION}"
         + f"\nColumns: {FEATURES_TEXT}\n"
         + resumen_fila(idx)
@@ -145,16 +126,6 @@
         clean = re.sub(r"<think>.*?</think>", "", response.message.content, flags=re.DOTALL).strip()
         print(f"\nLLM interpretation for row {idx}:")
         print(clean)
-=======
-        + f"\nColumns: {FEATURES_TEXT}\n"
-        + resumen_fila(idx)
-        + "\nInterpret the prediction, certainty (certeza) and plausibility (plausabilidad) in English."
-    )
 
-    try:
-        response = ollama.chat(model="llama2", messages=[{"role": "user", "content": prompt}])
-        print(f"\nLLM interpretation for row {idx}:")
-        print(response.message.content)
->>>>>>> 0f736c84
     except Exception as e:
         print(f"\nCould not obtain LLM interpretation for row {idx}: {e}")