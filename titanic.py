import pandas as pd
from sklearn.preprocessing import MinMaxScaler, LabelEncoder
from sklearn.ensemble import RandomForestRegressor
from DSExplainer import DSExplainer
import time
import numpy as np
from sklearn.datasets import fetch_openml
import ollama
import os
from textwrap import dedent
import re

titanic = fetch_openml('titanic', version=1, as_frame=True)
data = titanic.frame
data = data.drop(columns=['boat','name', 'body', 'home.dest'])
data = data.dropna()

target_column = 'survived'
target = data[target_column]
features = data.drop(columns=[target_column])
original_features = features.copy()

numerical_columns = features.select_dtypes(include=['number']).columns
categorical_columns = features.columns.difference(numerical_columns)

scaler = MinMaxScaler()
features[numerical_columns] = scaler.fit_transform(features[numerical_columns])
for col in categorical_columns:
    le = LabelEncoder()
    features[col] = le.fit_transform(features[col]).astype(int)

X = features
y = target

model = RandomForestRegressor(n_estimators=100, random_state=42)


OLLAMA_HOST = os.getenv("OLLAMA_HOST")
llm_client = ollama.Client(host=OLLAMA_HOST) if OLLAMA_HOST else ollama

# Language used to translate the LLM output. Can be overridden with the
# TRANSLATION_LANGUAGE environment variable.
TRANSLATION_LANGUAGE = os.getenv("TRANSLATION_LANGUAGE", "español")

    

max_comb = 3
explainer = DSExplainer(model, comb=max_comb, X=X, Y=y)
model = explainer.getModel()
np.random.seed(int(time.time()) % 2**32)  # Cambia semilla en cada ejecución
subset = X.sample(n=1, random_state=np.random.randint(0, 10000))
orig_subset = original_features.loc[subset.index]
mass_values_df, certainty_df, plausibility_df = explainer.ds_values(subset)

# Generate predictions for the selected rows
X_pred = explainer.generate_combinations(subset)
raw_preds = model.predict(X_pred)
pred_labels = ["survived" if p >= 0.5 else "did not survive" for p in raw_preds]

for df in (mass_values_df, certainty_df, plausibility_df):
    df["prediction"] = pred_labels

# Compare predictions with the original target values
true_labels = [
    "survived" if t == 1 else "did not survive" for t in y.loc[subset.index]
]

comparison_df = orig_subset.copy()
comparison_df["actual"] = true_labels
comparison_df["predicted"] = pred_labels

print("Original features with actual vs. predicted labels:")
print(comparison_df)
 


top_n = 3


def print_top_columns(df, df_name):
    for idx, row in df.iterrows():
        numeric_row = row.drop(labels=["prediction"], errors="ignore")
        numeric_row = pd.to_numeric(numeric_row, errors="coerce")

        top_values = numeric_row.nlargest(top_n)
        print(f"\n{df_name}, Fila {idx}:")
        for col, val in top_values.items():
            print(f"    {col}: {val}")


print_top_columns(certainty_df, "certainty_df")
print_top_columns(plausibility_df, "plausibility_df")

# ----- LLM Interpretation -----
DATASET_DESCRIPTION = dedent(
    """
    The Titanic dataset contains information about passengers on the famous ship.
    Each row represents a passenger and includes variables such as ticket class
    (`pclass`), sex, age, number of siblings/spouses (`sibsp`) and parents/
    children (`parch`) aboard, the fare paid, cabin, and embarkation port. The
    target variable is `survived`, indicating whether the passenger lived.
    """
)

OBJECTIVE_DESCRIPTION = (
    "briefly conclude why the passenger survived or not. Only provide the final conclusion based on Certainty and Plausibility."
)




def resumen_fila(row_idx: int, top_n: int = top_n) -> str:
    pred = mass_values_df.loc[row_idx, "prediction"]

    cert_series = pd.to_numeric(
        certainty_df.drop(columns="prediction").iloc[row_idx], errors="coerce"
    )
    top_cert = cert_series.nlargest(top_n)
    cert_vals = ", ".join(top_cert.index)

    plaus_series = pd.to_numeric(
        plausibility_df.drop(columns="prediction").iloc[row_idx], errors="coerce"
    )
    top_plaus = plaus_series.nlargest(top_n)
    plaus_vals = ", ".join(top_plaus.index)
<<<<<<< HEAD
=======

>>>>>>> 22640115

    resumen = [
        f"Prediction for row {row_idx}: {pred}",
        f"Certainty values: {cert_vals}",
        f"Plausibility values: {plaus_vals}",
    ]

    return "\n".join(resumen)

for idx in range(len(mass_values_df)):
    features_text = ", ".join(
        f"{col}: {orig_subset.iloc[idx][col]}" for col in orig_subset.columns
    )
    
    prompt = (
        DATASET_DESCRIPTION
        + f"\nObjective: {OBJECTIVE_DESCRIPTION}"
        + f"\nColumns: {features_text}\n"
        + resumen_fila(idx)
    )
    print(prompt)
    try:
        response = llm_client.chat(
            model="mannix/jan-nano", messages=[{"role": "user", "content": prompt}]
        )
        clean = re.sub(r"<think>.*?</think>", "", response.message.content, flags=re.DOTALL).strip()

        translation_prompt = (
            f"Translate the following text to {TRANSLATION_LANGUAGE}:\n{clean}"
        )
        translated = llm_client.chat(
            model="mannix/jan-nano",
            messages=[{"role": "user", "content": translation_prompt}],
        ).message.content.strip()

<<<<<<< HEAD
        translated_clean = re.sub(
            r"<think>.*?</think>", "", translated, flags=re.DOTALL
        ).strip()

        print(f"\nLLM interpretation for row {idx} ({TRANSLATION_LANGUAGE}):")
        print(translated_clean)
=======
        print(f"\nLLM interpretation for row {idx} ({TRANSLATION_LANGUAGE}):")

>>>>>>> 22640115
    except Exception as e:
        print(f"\nCould not obtain LLM interpretation for row {idx}: {e}")<|MERGE_RESOLUTION|>--- conflicted
+++ resolved
@@ -123,10 +123,6 @@
     )
     top_plaus = plaus_series.nlargest(top_n)
     plaus_vals = ", ".join(top_plaus.index)
-<<<<<<< HEAD
-=======
-
->>>>>>> 22640115
 
     resumen = [
         f"Prediction for row {row_idx}: {pred}",
@@ -162,16 +158,12 @@
             messages=[{"role": "user", "content": translation_prompt}],
         ).message.content.strip()
 
-<<<<<<< HEAD
         translated_clean = re.sub(
             r"<think>.*?</think>", "", translated, flags=re.DOTALL
         ).strip()
 
         print(f"\nLLM interpretation for row {idx} ({TRANSLATION_LANGUAGE}):")
         print(translated_clean)
-=======
-        print(f"\nLLM interpretation for row {idx} ({TRANSLATION_LANGUAGE}):")
 
->>>>>>> 22640115
     except Exception as e:
         print(f"\nCould not obtain LLM interpretation for row {idx}: {e}")