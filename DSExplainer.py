--- conflicted
+++ resolved
@@ -74,7 +74,6 @@
 
         # Generate combinations of columns and add their sums to the dataset
         for r in range(2, self.comb + 1):
-<<<<<<< HEAD
            new_columns = [
               (pd.Series(X[list(cols)].sum(axis=1), name="_x_".join(cols)))
                   for cols in combinations(X.columns, r)]
@@ -85,20 +84,7 @@
         scaler = MinMaxScaler()
         new_dataset = pd.DataFrame(scaler.fit_transform(new_dataset), columns=new_dataset.columns)
         
-=======
-            for cols in combinations(X.columns, r):
-                new_col_name = "_x_".join(cols)
-                new_dataset[new_col_name] = X[list(cols)].sum(axis=1)
 
-        # Scale the dataset using the provided scaler or fit a new one
-        if scaler is None:
-            scaler = MinMaxScaler()
-            self.scaler = scaler
-            scaler.fit(new_dataset)
-
-        new_dataset = pd.DataFrame(scaler.transform(new_dataset), columns=new_dataset.columns)
-
->>>>>>> e793c117
         return new_dataset
 
     def ds_values(self, X):
