import pandas as pd
from sklearn.preprocessing import MinMaxScaler, LabelEncoder
from sklearn.ensemble import RandomForestRegressor
from sklearn.model_selection import train_test_split
from DSExplainer import DSExplainer

from sklearn.datasets import fetch_openml
import ollama
import os
from textwrap import dedent
import re
<<<<<<< HEAD
=======

>>>>>>> 7c8bf2cb
titanic = fetch_openml('titanic', version=1, as_frame=True)
data = titanic.frame
data = data.drop(columns=['boat', 'body', 'home.dest'])
data = data.dropna()  

target_column = 'survived'
target = data[target_column]
features = data.drop(columns=[target_column])

numerical_columns = features.select_dtypes(include=['number']).columns
categorical_columns = features.columns.difference(numerical_columns)

scaler = MinMaxScaler()
features[numerical_columns] = scaler.fit_transform(features[numerical_columns])
for col in categorical_columns:
    le = LabelEncoder()
    features[col] = le.fit_transform(features[col]).astype(int)

X = features
y = target

X_train, X_test, y_train, y_test = train_test_split(
    X, y, test_size=0.1, random_state=42
)
model = RandomForestRegressor(n_estimators=100, random_state=42)


OLLAMA_HOST = os.getenv("OLLAMA_HOST")
llm_client = ollama.Client(host=OLLAMA_HOST) if OLLAMA_HOST else ollama
    

max_comb = 3
explainer = DSExplainer(model, comb=max_comb,X=X_train,Y=y_train)
model = explainer.getModel()
subset = X_test[:2]
mass_values_df, certainty_df, plausibility_df = explainer.ds_values(subset)

# Generate predictions for the same rows and append them to each result DataFrame
X_pred = explainer.generate_combinations(subset)
raw_preds = model.predict(X_pred)
pred_labels = ["survived" if p >= 0.5 else "did not survive" for p in raw_preds]
for df in (mass_values_df, certainty_df, plausibility_df):
    df["prediction"] = pred_labels
 


top_n = 3  


def print_top_columns(df, df_name):
    for idx, row in df.iterrows():
        numeric_row = row.drop(labels=["prediction"], errors="ignore")
<<<<<<< HEAD
        numeric_row = pd.to_numeric(numeric_row, errors="coerce")
=======
>>>>>>> 7c8bf2cb
        top_values = numeric_row.nlargest(top_n)
        print(f"\n{df_name}, Fila {idx}:")
        for col, val in top_values.items():
            print(f"    {col}: {val}")


print_top_columns(mass_values_df, "mass_values_df")
print_top_columns(certainty_df, "certainty_df")
print_top_columns(plausibility_df, "plausibility_df")

# ----- LLM Interpretation -----
DATASET_DESCRIPTION = dedent(
    """
    The Titanic dataset contains information about passengers on the famous ship.
    Each row represents a passenger and includes variables such as ticket class
    (`pclass`), sex, age, number of siblings/spouses (`sibsp`) and parents/
    children (`parch`) aboard, the fare paid, cabin, and embarkation port. The
    target variable is `survived`, indicating whether the passenger lived.
    """
)

OBJECTIVE_DESCRIPTION = "Explain why the passenger survived or not based on the DSExplainer metrics."

<<<<<<< HEAD
=======

>>>>>>> 7c8bf2cb
FEATURES_TEXT = ", ".join(X.columns)


def resumen_fila(row_idx: int) -> str:
    pred = mass_values_df.loc[row_idx, "prediction"]

    mass_vals = ", ".join(
        f"{k}: {v:.3f}" for k, v in mass_values_df.drop(columns="prediction").iloc[row_idx].items()
    )
    cert_vals = ", ".join(
        f"{k}: {v:.3f}" for k, v in certainty_df.drop(columns="prediction").iloc[row_idx].items()
    )
    plaus_vals = ", ".join(
        f"{k}: {v:.3f}" for k, v in plausibility_df.drop(columns="prediction").iloc[row_idx].items()
<<<<<<< HEAD
=======

>>>>>>> 7c8bf2cb
    )

    resumen = [
        f"Prediction for row {row_idx}: {pred}",
        f"Mass values: {mass_vals}",
        f"Certainty values: {cert_vals}",
        f"Plausibility values: {plaus_vals}",
    ]

    return "\n".join(resumen)


for idx in range(len(mass_values_df)):
    prompt = (
        DATASET_DESCRIPTION
        + f"\nObjective: {OBJECTIVE_DESCRIPTION}"
        + f"\nColumns: {FEATURES_TEXT}\n"
        + resumen_fila(idx)
    )

    try:
        response = llm_client.chat(model="mannix/jan-nano", messages=[{"role": "user", "content": prompt}])
        clean = re.sub(r"<think>.*?</think>", "", response.message.content, flags=re.DOTALL).strip()
        print(f"\nLLM interpretation for row {idx}:")
        print(clean)
<<<<<<< HEAD
=======

>>>>>>> 7c8bf2cb
    except Exception as e:
        print(f"\nCould not obtain LLM interpretation for row {idx}: {e}")<|MERGE_RESOLUTION|>--- conflicted
+++ resolved
@@ -9,10 +9,7 @@
 import os
 from textwrap import dedent
 import re
-<<<<<<< HEAD
-=======
 
->>>>>>> 7c8bf2cb
 titanic = fetch_openml('titanic', version=1, as_frame=True)
 data = titanic.frame
 data = data.drop(columns=['boat', 'body', 'home.dest'])
@@ -65,10 +62,8 @@
 def print_top_columns(df, df_name):
     for idx, row in df.iterrows():
         numeric_row = row.drop(labels=["prediction"], errors="ignore")
-<<<<<<< HEAD
         numeric_row = pd.to_numeric(numeric_row, errors="coerce")
-=======
->>>>>>> 7c8bf2cb
+
         top_values = numeric_row.nlargest(top_n)
         print(f"\n{df_name}, Fila {idx}:")
         for col, val in top_values.items():
@@ -92,10 +87,6 @@
 
 OBJECTIVE_DESCRIPTION = "Explain why the passenger survived or not based on the DSExplainer metrics."
 
-<<<<<<< HEAD
-=======
-
->>>>>>> 7c8bf2cb
 FEATURES_TEXT = ", ".join(X.columns)
 
 
@@ -110,10 +101,6 @@
     )
     plaus_vals = ", ".join(
         f"{k}: {v:.3f}" for k, v in plausibility_df.drop(columns="prediction").iloc[row_idx].items()
-<<<<<<< HEAD
-=======
-
->>>>>>> 7c8bf2cb
     )
 
     resumen = [
@@ -139,9 +126,5 @@
         clean = re.sub(r"<think>.*?</think>", "", response.message.content, flags=re.DOTALL).strip()
         print(f"\nLLM interpretation for row {idx}:")
         print(clean)
-<<<<<<< HEAD
-=======
-
->>>>>>> 7c8bf2cb
     except Exception as e:
         print(f"\nCould not obtain LLM interpretation for row {idx}: {e}")