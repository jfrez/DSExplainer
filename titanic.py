import pandas as pd
from sklearn.preprocessing import MinMaxScaler, LabelEncoder
from sklearn.ensemble import RandomForestRegressor
from DSExplainer import DSExplainer
import time
import numpy as np
from sklearn.datasets import fetch_openml
import ollama
import os
from textwrap import dedent
import re

titanic = fetch_openml('titanic', version=1, as_frame=True)
data = titanic.frame
data = data.drop(columns=['boat','name', 'body', 'home.dest'])
data = data.dropna()

target_column = 'survived'
target = data[target_column]
features = data.drop(columns=[target_column])
original_features = features.copy()

numerical_columns = features.select_dtypes(include=['number']).columns
categorical_columns = features.columns.difference(numerical_columns)

scaler = MinMaxScaler()
features[numerical_columns] = scaler.fit_transform(features[numerical_columns])
for col in categorical_columns:
    le = LabelEncoder()
    features[col] = le.fit_transform(features[col]).astype(int)

X = features
y = target

model = RandomForestRegressor(n_estimators=100, random_state=42)


OLLAMA_HOST = os.getenv("OLLAMA_HOST")
llm_client = ollama.Client(host=OLLAMA_HOST) if OLLAMA_HOST else ollama

# Language used to translate the LLM output. Can be overridden with the
# TRANSLATION_LANGUAGE environment variable.
TRANSLATION_LANGUAGE = os.getenv("TRANSLATION_LANGUAGE", "español")

    

max_comb = 3
explainer = DSExplainer(model, comb=max_comb, X=X, Y=y)
model = explainer.getModel()
np.random.seed(int(time.time()) % 2**32)  # Cambia semilla en cada ejecución
subset = X.sample(n=1, random_state=np.random.randint(0, 10000))
orig_subset = original_features.loc[subset.index]
mass_values_df, certainty_df, plausibility_df = explainer.ds_values(subset)

# Generate predictions for the selected rows
X_pred = explainer.generate_combinations(subset)
raw_preds = model.predict(X_pred)
pred_labels = ["survived" if p >= 0.5 else "did not survive" for p in raw_preds]

for df in (mass_values_df, certainty_df, plausibility_df):
    df["prediction"] = pred_labels

# Compare predictions with the original target values
true_labels = [
    "survived" if t == 1 else "did not survive" for t in y.loc[subset.index]
]

comparison_df = orig_subset.copy()
comparison_df["actual"] = true_labels
comparison_df["predicted"] = pred_labels

print("Original features with actual vs. predicted labels:")
print(comparison_df)
 


top_n = 3


def print_top_columns(df, df_name):
    for idx, row in df.iterrows():
        numeric_row = row.drop(labels=["prediction"], errors="ignore")
        numeric_row = pd.to_numeric(numeric_row, errors="coerce")

        top_values = numeric_row.nlargest(top_n)
        print(f"\n{df_name}, Fila {idx}:")
        for col, val in top_values.items():
            print(f"    {col}: {val}")


print_top_columns(certainty_df, "certainty_df")
print_top_columns(plausibility_df, "plausibility_df")

# ----- LLM Interpretation -----
DATASET_DESCRIPTION = dedent(
    """
    The Titanic dataset contains information about passengers on the famous ship.
    Each row represents a passenger and includes variables such as ticket class
    (`pclass`), sex, age, number of siblings/spouses (`sibsp`) and parents/
    children (`parch`) aboard, the fare paid, cabin, and embarkation port. The
    target variable is `survived`, indicating whether the passenger lived.
    """
)

OBJECTIVE_DESCRIPTION = (
    "briefly conclude why the passenger survived or not. Only provide the final conclusion based on Certainty and Plausibility."
)




def resumen_fila(row_idx: int, top_n: int = top_n) -> str:
    pred = mass_values_df.loc[row_idx, "prediction"]

    cert_series = pd.to_numeric(
        certainty_df.drop(columns="prediction").iloc[row_idx], errors="coerce"
    )
    top_cert = cert_series.nlargest(top_n)
    cert_vals = ", ".join(top_cert.index)

<<<<<<< HEAD
=======

>>>>>>> aa8f763d
    plaus_series = pd.to_numeric(
        plausibility_df.drop(columns="prediction").iloc[row_idx], errors="coerce"
    )
    top_plaus = plaus_series.nlargest(top_n)
    plaus_vals = ", ".join(top_plaus.index)
<<<<<<< HEAD
=======

>>>>>>> aa8f763d

    resumen = [
        f"Prediction for row {row_idx}: {pred}",
        f"Certainty values: {cert_vals}",
        f"Plausibility values: {plaus_vals}",
    ]

    return "\n".join(resumen)

for idx in range(len(mass_values_df)):
    features_text = ", ".join(
        f"{col}: {orig_subset.iloc[idx][col]}" for col in orig_subset.columns
    )
    
    prompt = (
        DATASET_DESCRIPTION
        + f"\nObjective: {OBJECTIVE_DESCRIPTION}"
        + f"\nColumns: {features_text}\n"
        + resumen_fila(idx)
    )
    print(prompt)
    try:
        response = llm_client.chat(
            model="mannix/jan-nano", messages=[{"role": "user", "content": prompt}]
        )
        clean = re.sub(r"<think>.*?</think>", "", response.message.content, flags=re.DOTALL).strip()

        translation_prompt = (
            f"Translate the following text to {TRANSLATION_LANGUAGE}:\n{clean}"
        )
        translated = llm_client.chat(
            model="mannix/jan-nano",
            messages=[{"role": "user", "content": translation_prompt}],
        ).message.content.strip()

        print(f"\nLLM interpretation for row {idx} ({TRANSLATION_LANGUAGE}):")
        print(translated)
<<<<<<< HEAD
=======

>>>>>>> aa8f763d
    except Exception as e:
        print(f"\nCould not obtain LLM interpretation for row {idx}: {e}")<|MERGE_RESOLUTION|>--- conflicted
+++ resolved
@@ -118,19 +118,12 @@
     top_cert = cert_series.nlargest(top_n)
     cert_vals = ", ".join(top_cert.index)
 
-<<<<<<< HEAD
-=======
-
->>>>>>> aa8f763d
     plaus_series = pd.to_numeric(
         plausibility_df.drop(columns="prediction").iloc[row_idx], errors="coerce"
     )
     top_plaus = plaus_series.nlargest(top_n)
     plaus_vals = ", ".join(top_plaus.index)
-<<<<<<< HEAD
-=======
 
->>>>>>> aa8f763d
 
     resumen = [
         f"Prediction for row {row_idx}: {pred}",
@@ -167,10 +160,6 @@
         ).message.content.strip()
 
         print(f"\nLLM interpretation for row {idx} ({TRANSLATION_LANGUAGE}):")
-        print(translated)
-<<<<<<< HEAD
-=======
 
->>>>>>> aa8f763d
     except Exception as e:
         print(f"\nCould not obtain LLM interpretation for row {idx}: {e}")