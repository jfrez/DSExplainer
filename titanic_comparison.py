import pandas as pd
from sklearn.preprocessing import MinMaxScaler, LabelEncoder
from sklearn.ensemble import RandomForestRegressor
from DSExplainer import DSExplainer
import numpy as np
from sklearn.datasets import fetch_openml
import shap
import ollama
import os
from textwrap import dedent
import re
import time
import sys

# Redirect stdout to a log file line by line
sys.stdout = open("log.txt", "w", buffering=1)




titanic = fetch_openml('titanic', version=1, as_frame=True)
data = titanic.frame
data = data.drop(columns=['boat','name', 'body', 'home.dest'])
data = data.dropna()

target_column = 'survived'
target = data[target_column]
features = data.drop(columns=[target_column])
original_features = features.copy()

numerical_columns = features.select_dtypes(include=['number']).columns
categorical_columns = features.columns.difference(numerical_columns)

scaler = MinMaxScaler()
features[numerical_columns] = scaler.fit_transform(features[numerical_columns])
for col in categorical_columns:
    le = LabelEncoder()
    features[col] = le.fit_transform(features[col]).astype(int)

X = features
y = target

model = RandomForestRegressor(n_estimators=100, random_state=42)

max_comb = 3
explainer = DSExplainer(model, comb=max_comb, X=X, Y=y)
model = explainer.getModel()

np.random.seed(int(time.time()) % 2**32)
subset = X.sample(n=20, random_state=np.random.randint(0, 100000))
orig_subset = original_features.loc[subset.index]

shap_values_df, certainty_df, plausibility_df = explainer.ds_values(subset)

X_pred = explainer.generate_combinations(subset)
raw_preds = model.predict(X_pred)
pred_labels = ["survived" if p >= 0.5 else "did not survive" for p in raw_preds]
for df in (shap_values_df, certainty_df, plausibility_df):
    df["prediction"] = pred_labels

TOP_N = 3

def get_top_features(df):
    """Return the top ``TOP_N`` columns with their original values."""
    top_dict = {}
    for idx, row in df.iterrows():
        numeric_row = row.drop(labels=["prediction"], errors="ignore")
        numeric_row = pd.to_numeric(numeric_row, errors="coerce")
        top_series = numeric_row.abs().nlargest(TOP_N)
        top_dict[idx] = [
            (col, row[col]) for col in top_series.index
        ]
    return top_dict

shap_top = get_top_features(shap_values_df[original_features.columns])
# Only consider combination columns for Dempster--Shafer metrics
combo_cols = [c for c in certainty_df.columns if "_x_" in c]
certainty_top = get_top_features(certainty_df[combo_cols])
plausibility_top = get_top_features(plausibility_df[combo_cols])

OLLAMA_HOST = os.getenv("OLLAMA_HOST")
llm_client = ollama.Client(host=OLLAMA_HOST) if OLLAMA_HOST else ollama

DATASET_DESCRIPTION = dedent(
    """
    The Titanic dataset contains information about passengers on the famous ship.
    Each row represents a passenger and includes variables such as ticket class
    (`pclass`), sex, age, number of siblings/spouses (`sibsp`) and parents/
    children (`parch`) aboard, the fare paid, cabin, and embarkation port. The
    target variable is `survived`, indicating whether the passenger lived.
    """
)

SUMMARY_INSTRUCTIONS = dedent(
    """
    You are an analyst explaining Titanic survival predictions.

    Input:
     – Top SHAP features (ordered list with values, N≤3)
     – DS certainty & plausibility triples (ordered by weight, N≤3 each)
    Task:
    1. Draft ONE sentence (≤30 words) that states survived / did not survive **and** the 1-2 strongest SHAP features.
    2. Draft ONE sentence (≤30 words) that confirms or nuances the first sentence using at most ONE DS triple.
    Output exactly two sentences. Do not mention features not present in SHAP or DS lists.
    """
)

<<<<<<< HEAD
def resumen_shap(row_idx: int) -> str:
    pred = shap_values_df.loc[row_idx, "prediction"]
    shap_vals = ", ".join(
        f"{name}: {val:.3f}" for name, val in shap_top[row_idx]
    )
    resumen = [
        f"Prediction for row {row_idx}: {pred}",
        f"Top SHAP features: {shap_vals}",
    ]
    return "\n".join(resumen)
=======
def build_prompt(row_idx: int) -> str:
    pred = shap_values_df.loc[row_idx, "prediction"]
>>>>>>> d0cc8773

    shap_vals = ", ".join(
        f"{name}: {val:.3f}" for name, val in shap_top[row_idx]
    )
    cert_vals = ", ".join(
        f"{name}: {val:.3f}" for name, val in certainty_top[row_idx]
    )
    plaus_vals = ", ".join(
        f"{name}: {val:.3f}" for name, val in plausibility_top[row_idx]
    )

<<<<<<< HEAD
def resumen_dempster(row_idx: int) -> str:
    pred = shap_values_df.loc[row_idx, "prediction"]
    cert_vals = ", ".join(
        f"{name}: {val:.3f}" for name, val in certainty_top[row_idx]
    )
    plaus_vals = ", ".join(
        f"{name}: {val:.3f}" for name, val in plausibility_top[row_idx]
    )
    resumen = [
        f"Prediction for row {row_idx}: {pred}",
=======
    resumen = [
        f"Prediction for row {row_idx}: {pred}",
        f"Top SHAP features: {shap_vals}",
>>>>>>> d0cc8773
        f"Certainty triples: {cert_vals}",
        f"Plausibility triples: {plaus_vals}",
    ]
    return "\n".join(resumen)

for idx in range(len(shap_values_df)):
    features_text = ", ".join(
        f"{col}: {orig_subset.iloc[idx][col]}" for col in orig_subset.columns
    )

    prompt = (
        DATASET_DESCRIPTION
        + f"\nColumns: {features_text}\n"
        + build_prompt(idx)
        + "\n" + SUMMARY_INSTRUCTIONS
    )
<<<<<<< HEAD
    print(shap_prompt)
    try:
        shap_response = llm_client.chat(
            model="mannix/jan-nano",
            messages=[{"role": "user", "content": shap_prompt}],
        )
        clean_shap = re.sub(
            r"<think>.*?</think>", "", shap_response.message.content, flags=re.DOTALL
        ).strip()
        print(f"\nLLM SHAP interpretation for row {idx} (English):")
        print(clean_shap)
    except Exception as e:
        print(f"\nCould not obtain SHAP interpretation for row {idx}: {e}")
=======
>>>>>>> d0cc8773

    print(prompt)
    try:
        response = llm_client.chat(
            model="mannix/jan-nano",
            messages=[{"role": "user", "content": prompt}],
        )
<<<<<<< HEAD
        clean_demp = re.sub(
            r"<think>.*?</think>", "", demp_response.message.content, flags=re.DOTALL
        ).strip()
        print(f"\nLLM Dempster interpretation for row {idx} (English):")
        print(clean_demp)
=======
        clean = re.sub(
            r"<think>.*?</think>", "", response.message.content, flags=re.DOTALL
        ).strip()
        print(f"\nLLM interpretation for row {idx} (English):")
        print(clean)
>>>>>>> d0cc8773
    except Exception as e:
        print(f"\nCould not obtain LLM interpretation for row {idx}: {e}")
<|MERGE_RESOLUTION|>--- conflicted
+++ resolved
@@ -105,7 +105,6 @@
     """
 )
 
-<<<<<<< HEAD
 def resumen_shap(row_idx: int) -> str:
     pred = shap_values_df.loc[row_idx, "prediction"]
     shap_vals = ", ".join(
@@ -116,10 +115,7 @@
         f"Top SHAP features: {shap_vals}",
     ]
     return "\n".join(resumen)
-=======
-def build_prompt(row_idx: int) -> str:
-    pred = shap_values_df.loc[row_idx, "prediction"]
->>>>>>> d0cc8773
+
 
     shap_vals = ", ".join(
         f"{name}: {val:.3f}" for name, val in shap_top[row_idx]
@@ -131,7 +127,6 @@
         f"{name}: {val:.3f}" for name, val in plausibility_top[row_idx]
     )
 
-<<<<<<< HEAD
 def resumen_dempster(row_idx: int) -> str:
     pred = shap_values_df.loc[row_idx, "prediction"]
     cert_vals = ", ".join(
@@ -142,11 +137,7 @@
     )
     resumen = [
         f"Prediction for row {row_idx}: {pred}",
-=======
-    resumen = [
-        f"Prediction for row {row_idx}: {pred}",
-        f"Top SHAP features: {shap_vals}",
->>>>>>> d0cc8773
+
         f"Certainty triples: {cert_vals}",
         f"Plausibility triples: {plaus_vals}",
     ]
@@ -163,7 +154,6 @@
         + build_prompt(idx)
         + "\n" + SUMMARY_INSTRUCTIONS
     )
-<<<<<<< HEAD
     print(shap_prompt)
     try:
         shap_response = llm_client.chat(
@@ -177,8 +167,7 @@
         print(clean_shap)
     except Exception as e:
         print(f"\nCould not obtain SHAP interpretation for row {idx}: {e}")
-=======
->>>>>>> d0cc8773
+
 
     print(prompt)
     try:
@@ -186,18 +175,11 @@
             model="mannix/jan-nano",
             messages=[{"role": "user", "content": prompt}],
         )
-<<<<<<< HEAD
         clean_demp = re.sub(
             r"<think>.*?</think>", "", demp_response.message.content, flags=re.DOTALL
         ).strip()
         print(f"\nLLM Dempster interpretation for row {idx} (English):")
         print(clean_demp)
-=======
-        clean = re.sub(
-            r"<think>.*?</think>", "", response.message.content, flags=re.DOTALL
-        ).strip()
-        print(f"\nLLM interpretation for row {idx} (English):")
-        print(clean)
->>>>>>> d0cc8773
+
     except Exception as e:
         print(f"\nCould not obtain LLM interpretation for row {idx}: {e}")
