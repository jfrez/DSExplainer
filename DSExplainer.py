import pandas as pd
import statsmodels.api as sm
from sklearn.preprocessing import MinMaxScaler, LabelEncoder
from sklearn.ensemble import RandomForestRegressor
from sklearn.model_selection import train_test_split
from sklearn.metrics import mean_absolute_error
import shap
from itertools import combinations

from warnings import simplefilter
from scipy.sparse import csr_matrix

simplefilter(action="ignore", category=pd.errors.PerformanceWarning)

class DSExplainer:
<<<<<<< HEAD
    """Wrapper around SHAP that adds Dempster–Shafer style metrics.

    Parameters
    ----------
    model : object
        A tree based estimator compatible with ``shap.TreeExplainer``.
    comb : int
        Maximum size of feature combinations to generate.
    X : pandas.DataFrame
        Training features used to fit ``model``.
    Y : pandas.Series or array-like
        Target values used to fit ``model``.
    """
    def __init__(self, model, comb, X, Y):


        """Fit the estimator and prepare the SHAP explainer.

        Parameters
        ----------
        model : object
            Estimator that will be fitted on the provided data.
        comb : int
            Maximum size of feature combinations to generate.
        X : pandas.DataFrame
            Feature matrix used to fit ``model``.
        Y : pandas.Series or array-like
            Target values corresponding to ``X``.
        """
=======
    def __init__(self, model, comb, X, Y):
>>>>>>> 84f5b020
        self.model = model
        self.comb = comb
        self.scaler = None

        X = self.generate_combinations(X)
        model.fit(X, Y)
        self.explainer = shap.TreeExplainer(model)
        
    def getModel(self):
        """Return the underlying fitted model."""
        return self.model

    def generate_combinations(self, X, scaler=None):
<<<<<<< HEAD

        """Create scaled columns for feature combinations.

        Parameters
        ----------
        X : pandas.DataFrame
            Dataset for which the combinations will be generated.

        Returns
        -------
        pandas.DataFrame
            A new dataset containing the original features, their
            combinations up to ``self.comb`` and scaled between 0 and 1.
        """

=======
>>>>>>> 84f5b020
        new_dataset = X.copy()

        # Generate combinations of columns and add their sums to the dataset
        for r in range(2, self.comb + 1):
<<<<<<< HEAD
           new_columns = [
              (pd.Series(X[list(cols)].sum(axis=1), name="_x_".join(cols)))
                  for cols in combinations(X.columns, r)]

        new_dataset = pd.concat([new_dataset] + new_columns, axis=1)
                
        # Scale the dataset using MinMaxScaler
        scaler = MinMaxScaler()
        new_dataset = pd.DataFrame(scaler.fit_transform(new_dataset), columns=new_dataset.columns)
        
=======
            for cols in combinations(X.columns, r):
                new_col_name = "_x_".join(cols)
                new_dataset[new_col_name] = X[list(cols)].sum(axis=1)

        # Scale the dataset using the provided scaler or fit a new one
        if scaler is None:
            scaler = MinMaxScaler()
            self.scaler = scaler
            scaler.fit(new_dataset)

        new_dataset = pd.DataFrame(scaler.transform(new_dataset), columns=new_dataset.columns)
>>>>>>> 84f5b020

        return new_dataset

    def ds_values(self, X):
<<<<<<< HEAD
        """Compute SHAP masses, certainty and plausibility for ``X``.

        The method first generates the same feature combinations that
        were used to fit the model. It then obtains SHAP values and
        normalizes them into "masses". These masses are used to derive
        Dempster–Shafer certainty and plausibility measures for each
        hypothesis (feature or feature combination).

        Parameters
        ----------
        X : pandas.DataFrame
            Dataset for which the explanations are generated.

        Returns
        -------
        tuple of pandas.DataFrame
            ``shap_values_df`` with raw SHAP values, ``certainty_df`` and
            ``plausibility_df`` containing Dempster–Shafer metrics.
        """
        X = self.generate_combinations(X, scaler=self.scaler)

=======
        X = self.generate_combinations(X, scaler=self.scaler)
>>>>>>> 84f5b020
        shap_values = self.explainer.shap_values(X, check_additivity=False)

        shap_values_df = pd.DataFrame(
            shap_values,
            columns=X.columns,
            index=X.index
        )

        feature_columns = shap_values_df.columns

        normalized_shap = shap_values_df[feature_columns].abs()
        normalized_shap = normalized_shap.div(normalized_shap.sum(axis=1), axis=0)

        results = []

        for idx, row in normalized_shap.iterrows():
            masses = row.to_dict()
            certainty = {}
            plausibility = {}

            for k in masses.keys():
                hip = k.split("_x_")

                #certainity of the hypotessis k
                cert = 0
                for h in hip:
                    cert += masses[h]
                cert += masses[k]
                certainty[k] = cert

                #plausibility of the hypotessis k
                plaus = 0
                for h_key, mass_value in masses.items():
                    related_hypotheses = h_key.split("_x_")
                    if any(h in hip for h in related_hypotheses):
                        plaus += mass_value

                plausibility[k] = plaus

            results.append({
                'Index': idx,
                'Certainty': certainty,
                'Plausibility': plausibility
            })

        certainty_df = pd.DataFrame([
            {**{'Index': res['Index']}, **res['Certainty']} for res in results
        ]).set_index('Index')
        plausibility_df = pd.DataFrame([
            {**{'Index': res['Index']}, **res['Plausibility']} for res in results
        ]).set_index('Index')

        return shap_values_df, certainty_df, plausibility_df<|MERGE_RESOLUTION|>--- conflicted
+++ resolved
@@ -13,7 +13,6 @@
 simplefilter(action="ignore", category=pd.errors.PerformanceWarning)
 
 class DSExplainer:
-<<<<<<< HEAD
     """Wrapper around SHAP that adds Dempster–Shafer style metrics.
 
     Parameters
@@ -43,9 +42,7 @@
         Y : pandas.Series or array-like
             Target values corresponding to ``X``.
         """
-=======
-    def __init__(self, model, comb, X, Y):
->>>>>>> 84f5b020
+
         self.model = model
         self.comb = comb
         self.scaler = None
@@ -59,7 +56,6 @@
         return self.model
 
     def generate_combinations(self, X, scaler=None):
-<<<<<<< HEAD
 
         """Create scaled columns for feature combinations.
 
@@ -75,13 +71,11 @@
             combinations up to ``self.comb`` and scaled between 0 and 1.
         """
 
-=======
->>>>>>> 84f5b020
+
         new_dataset = X.copy()
 
         # Generate combinations of columns and add their sums to the dataset
         for r in range(2, self.comb + 1):
-<<<<<<< HEAD
            new_columns = [
               (pd.Series(X[list(cols)].sum(axis=1), name="_x_".join(cols)))
                   for cols in combinations(X.columns, r)]
@@ -92,24 +86,11 @@
         scaler = MinMaxScaler()
         new_dataset = pd.DataFrame(scaler.fit_transform(new_dataset), columns=new_dataset.columns)
         
-=======
-            for cols in combinations(X.columns, r):
-                new_col_name = "_x_".join(cols)
-                new_dataset[new_col_name] = X[list(cols)].sum(axis=1)
 
-        # Scale the dataset using the provided scaler or fit a new one
-        if scaler is None:
-            scaler = MinMaxScaler()
-            self.scaler = scaler
-            scaler.fit(new_dataset)
-
-        new_dataset = pd.DataFrame(scaler.transform(new_dataset), columns=new_dataset.columns)
->>>>>>> 84f5b020
 
         return new_dataset
 
     def ds_values(self, X):
-<<<<<<< HEAD
         """Compute SHAP masses, certainty and plausibility for ``X``.
 
         The method first generates the same feature combinations that
@@ -131,9 +112,7 @@
         """
         X = self.generate_combinations(X, scaler=self.scaler)
 
-=======
-        X = self.generate_combinations(X, scaler=self.scaler)
->>>>>>> 84f5b020
+
         shap_values = self.explainer.shap_values(X, check_additivity=False)
 
         shap_values_df = pd.DataFrame(
